--- conflicted
+++ resolved
@@ -10,14 +10,10 @@
 from networkx import draw
 
 from dwave_networkx import _PY2
-<<<<<<< HEAD
+from dwave_networkx.drawing.qubit_layout import draw_qubit_graph, draw_embedding
+from dwave_networkx.generators.chimera import find_chimera_indices, chimera_coordinates
 from dwave_networkx.generators.chimera import find_chimera_indices
 from dwave_networkx.drawing.distinguishable_colors import distinguishable_color_map
-
-=======
-from dwave_networkx.drawing.qubit_layout import draw_qubit_graph, draw_embedding
-from dwave_networkx.generators.chimera import find_chimera_indices, chimera_coordinates
->>>>>>> fb327239
 
 # compatibility for python 2/3
 if _PY2:
@@ -235,79 +231,52 @@
     """
     draw_qubit_graph(G, chimera_layout(G), **kwargs)
 
-<<<<<<< HEAD
-    if linear_biases or quadratic_biases:
-        # if linear biases and/or quadratic biases are provided, then color accordingly.
-
-        try:
-            import matplotlib.pyplot as plt
-            import matplotlib as mpl
-        except ImportError:
-            raise ImportError("Matplotlib and numpy required for draw_chimera()")
-
-        if nodelist is None:
-            nodelist = G.nodes()
-
-        if edgelist is None:
-            edgelist = G.edges()
-
-        if cmap is None:
-            cmap = plt.get_cmap('coolwarm')
-
-        if edge_cmap is None:
-            edge_cmap = plt.get_cmap('coolwarm')
-
-        # any edges or nodes with an unspecified bias default to 0
-        def edge_color(u, v):
-            c = 0.
-            if (u, v) in quadratic_biases:
-                c += quadratic_biases[(u, v)]
-            if (v, u) in quadratic_biases:
-                c += quadratic_biases[(v, u)]
-            return c
-
-        def node_color(v):
-            c = 0.
-            if v in linear_biases:
-                c += linear_biases[v]
-            if (v, v) in quadratic_biases:
-                c += quadratic_biases[(v, v)]
-            return c
-
-        node_color = [node_color(v) for v in nodelist]
-        edge_color = [edge_color(u, v) for u, v in edgelist]
-
-        kwargs['edge_color'] = edge_color
-        kwargs['node_color'] = node_color
-
-        # the range of the color map is shared for nodes/edges and is symmetric
-        # around 0.
-        vmag = max(max(abs(c) for c in node_color), max(abs(c) for c in edge_color))
-        if vmin is None:
-            vmin = -1 * vmag
-        if vmax is None:
-            vmax = vmag
-        if edge_vmin is None:
-            edge_vmin = -1 * vmag
-        if edge_vmax is None:
-            edge_vmax = vmag
-
-    draw(G, chimera_layout(G), nodelist=nodelist, edgelist=edgelist,
-         cmap=cmap, edge_cmap=edge_cmap, vmin=vmin, vmax=vmax, edge_vmin=edge_vmin,
-         edge_vmax=edge_vmax,
-         **kwargs)
-
-    # if the biases are provided, then add a legend explaining the color map
-    if linear_biases or quadratic_biases:
-        fig = plt.figure(1)
-        # cax = fig.add_axes([])
-        cax = fig.add_axes([.9, 0.2, 0.04, 0.6])  # left, bottom, width, height
-        mpl.colorbar.ColorbarBase(cax, cmap=cmap,
-                                  norm=mpl.colors.Normalize(vmin=-1 * vmag, vmax=vmag, clip=False),
-                                  orientation='vertical')
-
-
-def draw_chimera_embedding(graph, embedding, show_labels=False, **kwargs):
+
+def draw_chimera_embedding(G, *args, **kwargs):
+    """Draws an embedding onto the chimera graph G, according to layout.
+
+    If interaction_edges is not None, then only display the couplers in that
+    list.  If embedded_graph is not None, the only display the couplers between
+    chains with intended couplings according to embedded_graph.
+
+    Parameters
+    ----------
+    G : NetworkX graph
+        Should be a Chimera graph or a subgraph of a Chimera graph.
+
+    emb : dict
+        A dict of chains associated with each node in G.  Should be
+        of the form {node: chain, ...}.  Chains should be iterables
+        of qubit labels (qubits are nodes in G).
+
+    chain_color : dict (optional, default None)
+        A dict of colors associated with each key in emb.  Should be
+        of the form {node: rgba_color, ...}.  Colors should be length-4
+        tuples of floats between 0 and 1 inclusive.
+
+    chain_color : dict (optional, default None)
+        The color to use for nodes and edges of G which are not involved
+        in chains, and edges which are neither chain edges nor interactions.
+
+    embedded_graph : NetworkX graph (optional, default None)
+        A graph which contains all keys of emb as nodes.  If specified,
+        edges of G will be considered interactions if and only if they
+        exist between two chains of emb if their keys are connected by 
+        an edge in embedded_graph
+
+    interaction_edges : list (optional, default None)
+        A list of edges which will be used as interactions.
+
+    kwargs : optional keywords
+       See networkx.draw_networkx() for a description of optional keywords,
+       with the exception of the `pos` parameter which is not used by this
+       function. If `linear_biases` or `quadratic_biases` are provided,
+       any provided `node_color` or `edge_color` arguments are ignored.
+    """
+    draw_embedding(G, chimera_layout(G), *args, **kwargs)
+
+
+def draw_chimera_embedding2(graph, embedding, show_labels=False, **kwargs):
     """Draw an embedding in a graph with a Chimera layout.
 
     Each chain in the embedding is shown in a different color.
@@ -397,49 +366,4 @@
 
     plt.axis('off')
     # Note: to keep figure around, call plt.show() after this function.
-    plt.draw_if_interactive()
-=======
-
-def draw_chimera_embedding(G, *args, **kwargs):
-    """Draws an embedding onto the chimera graph G, according to layout.
-
-    If interaction_edges is not None, then only display the couplers in that
-    list.  If embedded_graph is not None, the only display the couplers between
-    chains with intended couplings according to embedded_graph.
-
-    Parameters
-    ----------
-    G : NetworkX graph
-        Should be a Chimera graph or a subgraph of a Chimera graph.
-
-    emb : dict
-        A dict of chains associated with each node in G.  Should be
-        of the form {node: chain, ...}.  Chains should be iterables
-        of qubit labels (qubits are nodes in G).
-
-    chain_color : dict (optional, default None)
-        A dict of colors associated with each key in emb.  Should be
-        of the form {node: rgba_color, ...}.  Colors should be length-4
-        tuples of floats between 0 and 1 inclusive.
-
-    chain_color : dict (optional, default None)
-        The color to use for nodes and edges of G which are not involved
-        in chains, and edges which are neither chain edges nor interactions.
-
-    embedded_graph : NetworkX graph (optional, default None)
-        A graph which contains all keys of emb as nodes.  If specified,
-        edges of G will be considered interactions if and only if they
-        exist between two chains of emb if their keys are connected by 
-        an edge in embedded_graph
-
-    interaction_edges : list (optional, default None)
-        A list of edges which will be used as interactions.
-
-    kwargs : optional keywords
-       See networkx.draw_networkx() for a description of optional keywords,
-       with the exception of the `pos` parameter which is not used by this
-       function. If `linear_biases` or `quadratic_biases` are provided,
-       any provided `node_color` or `edge_color` arguments are ignored.
-    """
-    draw_embedding(G, chimera_layout(G), *args, **kwargs)
->>>>>>> fb327239
+    plt.draw_if_interactive()